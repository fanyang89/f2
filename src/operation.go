package f2

import (
	"bufio"
	"encoding/json"
	"errors"
	"fmt"
	"io"
	"io/fs"
	"os"
	"path/filepath"
	"regexp"
	"runtime"
	"strings"
	"time"

	"github.com/adrg/xdg"
	"github.com/pterm/pterm"
	"github.com/urfave/cli/v2"
)

var (
	errInvalidArgument = errors.New(
		"Invalid argument: one of `-f`, `-r`, `-csv` or `-u` must be present and set to a non empty string value. Use 'f2 --help' for more information",
	)

	errInvalidSimpleModeArgs = errors.New(
		"At least one argument must be specified in simple mode",
	)

	errConflictDetected = errors.New(
		"Resolve conflicts before proceeding or use the -F flag to auto fix all conflicts",
	)

	errCSVReadFailed = errors.New("Unable to read CSV file")

	errBackupNotFound = errors.New(
		"Unable to find the backup file for the current directory",
	)
)

const (
	windows = "windows"
	darwin  = "darwin"
)

const (
	dotCharacter = 46
)

type renameStatus string

const (
	statusOK                     renameStatus = "ok"
	statusUnchanged              renameStatus = "unchanged"
	statusOverwriting            renameStatus = "overwriting"
	statusEmptyFilename          renameStatus = "empty filename"
	statusTrailingPeriod         renameStatus = "trailing periods are prohibited"
	statusPathExists             renameStatus = "path already exists"
	statusOverwritingNewPath     renameStatus = "overwriting newly renamed path"
	statusInvalidCharacters      renameStatus = "invalid characters present: (%s)"
	statusFilenameLengthExceeded renameStatus = "max file name length exceeded: (%s)"
)

// Change represents a single filename change.
type Change struct {
	index          int
	originalSource string
	csvRow         []string
	BaseDir        string       `json:"base_dir"`
	Source         string       `json:"source"`
	Target         string       `json:"target"`
	IsDir          bool         `json:"is_dir"`
	WillOverwrite  bool         `json:"-"`
	Status         renameStatus `json:"status"`
	Error          error        `json:"error"`
}

// renameError represents an error that occurs when
// renaming a file.
type renameError struct {
	entry Change
	err   error
}

// Operation represents a batch renaming operation.
type Operation struct {
	paths              []Change
	matches            []Change
	conflicts          map[conflictType][]Conflict
	findSlice          []string
	replacement        string
	replacementSlice   []string
	startNumber        int
	exec               bool
	fixConflicts       bool
	includeHidden      bool
	includeDir         bool
	onlyDir            bool
	ignoreCase         bool
	ignoreExt          bool
	searchRegex        *regexp.Regexp
	pathsToFilesOrDirs []string
	recursive          bool
	workingDir         string
	// when the operation was carried out
	date              time.Time
	stringLiteralMode bool
	excludeFilter     []string
	maxDepth          int
	sort              string
	reverseSort       bool
	errors            []renameError
	revert            bool
	// numberOffset is used to calculate the next number
	// in an indexing sequence when numbers to skip
	// are specified in the index variable
	numberOffset    []int
	replaceLimit    int
	allowOverwrites bool
	verbose         bool
	csvFilename     string
	quiet           bool
	writer          io.Writer
	reader          io.Reader
	simpleMode      bool
	json            bool
}

type backupFile struct {
	WorkingDir string   `json:"working_dir"`
	Date       string   `json:"date"`
	Operations []Change `json:"operations"`
}

type jsonOutput struct {
	WorkingDir string                      `json:"working_dir"`
	Date       string                      `json:"date"`
	DryRun     bool                        `json:"dry_run"`
	Changes    []Change                    `json:"changes"`
	Conflicts  map[conflictType][]Conflict `json:"conflicts"`
	Errors     []renameError               `json:"errors"`
}

// writeToFile writes the details of a successful operation
// to the specified output file, creating it if necessary.
func (op *Operation) writeToFile(outputFile string) (err error) {
	// Create or truncate file
	file, err := os.Create(outputFile)
	if err != nil {
		return err
	}

	defer func() {
		ferr := file.Close()
		if ferr != nil {
			err = ferr
		}
	}()

	mf := backupFile{
		WorkingDir: op.workingDir,
		Date:       time.Now().Format(time.RFC3339),
		Operations: op.matches,
	}

	writer := bufio.NewWriter(file)

	b, err := json.MarshalIndent(mf, "", "    ")
	if err != nil {
		return err
	}

	_, err = writer.Write(b)
	if err != nil {
		return err
	}

	return writer.Flush()
}

// undo reverses a successful renaming operation indicated
// in the specified map file. The undo file is deleted
// if the operation is successfully reverted.
func (op *Operation) undo(path string) error {
	file, err := os.ReadFile(path)
	if err != nil {
		return err
	}

	var bf backupFile

	err = json.Unmarshal(file, &bf)
	if err != nil {
		return err
	}

	op.matches = bf.Operations

	for i, v := range op.matches {
		ch := v
		ch.Source = v.Target
		ch.Target = v.Source

		op.matches[i] = ch
	}

	// Sort only in print mode
	if !op.exec && op.sort != "" {
		err = op.sortBy()
		if err != nil {
			return err
		}
	}

	err = op.apply()
	if err != nil {
		return err
	}

	if op.exec {
		if err = os.Remove(path); err != nil {
			pterm.Warning.Printfln(
				"Unable to remove redundant backup file '%s' after successful undo operation.",
				pterm.LightYellow(path),
			)
		}
	}

	return nil
}

func (op *Operation) getJSONOutput() ([]byte, error) {
	out := jsonOutput{
		WorkingDir: op.workingDir,
		Date:       op.date.Format(time.RFC3339),
		DryRun:     !op.exec,
		Changes:    op.matches,
		Conflicts:  op.conflicts,
		Errors:     op.errors,
	}

	b, err := json.MarshalIndent(out, "", "    ")
	if err != nil {
		return b, err
	}

	return b, nil
}

// printChanges displays the changes to be made in a
// table format.
func (op *Operation) printChanges() {
	var data = make([][]string, len(op.matches))

	for i, v := range op.matches {
		source := filepath.Join(v.BaseDir, v.Source)
		target := filepath.Join(v.BaseDir, v.Target)

<<<<<<< HEAD
		status := pterm.Green(statusOK)
		if source == target {
			status = pterm.Yellow(statusUnchanged)
		}

		if v.WillOverwrite {
			status = pterm.Yellow(statusOverwriting)
=======
		status := pterm.Green(v.Status)
		if v.Status != statusOK {
			status = pterm.Yellow(v.Status)
>>>>>>> 19697f72
		}

		d := []string{source, target, status}
		data[i] = d
	}

	printTable(data, op.writer)
}

// rename iterates over all the matches and renames them on the filesystem
// directories are auto-created if necessary.
// Errors are aggregated instead of being reported one by one.
func (op *Operation) rename() {
	var errs []renameError

	renamed := []Change{}

	for _, ch := range op.matches {
		var source, target = ch.Source, ch.Target
		source = filepath.Join(ch.BaseDir, source)
		target = filepath.Join(ch.BaseDir, target)

		// skip unchanged file names
		if source == target {
			continue
		}

		renameErr := renameError{
			entry: ch,
		}

		// If target contains a slash, create all missing
		// directories before renaming the file
		if strings.Contains(ch.Target, "/") ||
			strings.Contains(ch.Target, `\`) && runtime.GOOS == windows {
			// No need to check if the `dir` exists or if there are several
			// consecutive slashes since `os.MkdirAll` handles that
			dir := filepath.Dir(ch.Target)

			//nolint:gomnd // number can be understood from context
			err := os.MkdirAll(filepath.Join(ch.BaseDir, dir), 0o750)
			if err != nil {
				renameErr.err = err
				errs = append(errs, renameErr)

				continue
			}
		}

		if err := os.Rename(source, target); err != nil {
			renameErr.err = err
			errs = append(errs, renameErr)

			if op.verbose {
				pterm.Error.Printfln(
					"Failed to rename %s to %s",
					source,
					target,
				)
			}
		} else if op.verbose {
			pterm.Success.Printfln("Renamed %s to %s", source, target)
		}

		renamed = append(renamed, ch)
	}

	op.matches = renamed
	op.errors = errs
}

// reportErrors displays the errors that occur during a renaming operation.
func (op *Operation) reportErrors() {
	var data = make([][]string, len(op.errors)+len(op.matches))

	for i, v := range op.matches {
		source := filepath.Join(v.BaseDir, v.Source)
		target := filepath.Join(v.BaseDir, v.Target)
		d := []string{source, target, pterm.Green("success")}
		data[i] = d
	}

	for i, v := range op.errors {
		source := filepath.Join(v.entry.BaseDir, v.entry.Source)
		target := filepath.Join(v.entry.BaseDir, v.entry.Target)

		msg := v.err.Error()
		if strings.IndexByte(msg, ':') != -1 {
			msg = strings.TrimSpace(msg[strings.IndexByte(msg, ':'):])
		}

		d := []string{
			source,
			target,
			pterm.Red(strings.TrimPrefix(msg, ": ")),
		}
		data[i+len(op.matches)] = d
	}

	printTable(data, op.writer)
}

// handleErrors is used to report the errors and write any successful
// operations to a file.
func (op *Operation) handleErrors() error {
	// first remove the error entries from the matches so they are not confused
	// with successful operations
	for _, v := range op.errors {
		target := v.entry.Target
		for j := len(op.matches) - 1; j >= 0; j-- {
			if target == op.matches[j].Target {
				op.matches = append(op.matches[:j], op.matches[j+1:]...)
			}
		}
	}

	op.reportErrors()

	var err error
	if len(op.matches) > 0 && !op.revert {
		err = op.backup()
	}

	msg := "Some files could not be renamed. To revert the changes, run: f2 -u"

	if op.revert {
		msg = "Some files could not be reverted. See above table for the full explanation."
	}

	if err == nil && len(op.matches) > 0 {
		return errors.New(msg)
	} else if err != nil && len(op.matches) > 0 {
		return fmt.Errorf("The above files could not be renamed")
	}

	return fmt.Errorf("The renaming operation failed due to the above errors")
}

// backup creates the path where the backup file
// will be written to.
func (op *Operation) backup() error {
	workingDir := strings.ReplaceAll(op.workingDir, pathSeperator, "_")
	if runtime.GOOS == windows {
		workingDir = strings.ReplaceAll(workingDir, ":", "_")
	}

	file := workingDir + ".json"

	backupFile, err := xdg.DataFile(filepath.Join("f2", "backups", file))
	if err != nil {
		return err
	}

	return op.writeToFile(backupFile)
}

// noMatches prints out a message if the renaming operation
// failed to match any files.
func (op *Operation) noMatches() {
	msg := "Failed to match any files"
	if op.revert {
		msg = "No operations to undo"
	}

	pterm.Info.Println(msg)
}

// execute applies the renaming operation to the filesystem.
// A backup file is auto created as long as at least one file
// was renamed and it wasn't an undo operation.
func (op *Operation) execute() error {
	op.rename()

	if len(op.errors) > 0 {
		return op.handleErrors()
	}

	if len(op.matches) > 0 && !op.revert {
		return op.backup()
	}

	if !op.revert {
		pterm.Info.Println("No files were renamed")
	}

	return nil
}

// dryRun prints the changes to be made to the standard output.
func (op *Operation) dryRun() {
	if !op.quiet {
		op.printChanges()
	}

	pterm.Info.Printfln(
		"Use the -x or --exec flag to apply the above changes",
	)
}

// apply prints the changes to be made in dry-run mode
// or commits the operation to the filesystem if in execute mode.
// If conflicts are detected, the operation is aborted and the conflicts
// are printed out so that they may be corrected by the user.
func (op *Operation) apply() error {
	if len(op.matches) == 0 {
		op.noMatches()
		return nil
	}

	op.detectConflicts()

	if len(op.conflicts) > 0 && !op.fixConflicts {
		op.reportConflicts()
		if op.json {
			js, _ := op.getJSONOutput()

			fmt.Println(string(js))
		}

		return errConflictDetected
	}

	if op.includeDir || op.revert {
		op.sortMatches()
	}

	if op.simpleMode {
		op.printChanges()

		return op.execute()
	}

	if op.json {
		js, _ := op.getJSONOutput()

		fmt.Println(string(js))
	}

	if op.exec {
		return op.execute()
	}

	op.dryRun()

	return nil
}

// findMatches locates matches for the search pattern
// in each filename. Hidden files and directories are exempted
// by default.
func (op *Operation) findMatches() error {
	for _, ch := range op.paths {
		filename := filepath.Base(ch.Source)

		if ch.IsDir && !op.includeDir {
			continue
		}

		if op.onlyDir && !ch.IsDir {
			continue
		}

		// ignore dotfiles on unix and hidden files on windows
		if !op.includeHidden {
			r, err := isHidden(filename, ch.BaseDir)
			if err != nil {
				return err
			}

			if r {
				continue
			}
		}

		f := filename
		if op.ignoreExt && !ch.IsDir {
			f = filenameWithoutExtension(f)
		}

		matched := op.searchRegex.MatchString(f)
		if matched {
			op.matches = append(op.matches, ch)
		}
	}

	return nil
}

// filterMatches excludes any files or directories that match
// the find pattern in accordance with the provided exclude pattern.
func (op *Operation) filterMatches() error {
	var filtered []Change

	filters := strings.Join(op.excludeFilter, "|")

	regex, err := regexp.Compile(filters)
	if err != nil {
		return err
	}

	for _, m := range op.matches {
		if !regex.MatchString(m.Source) {
			filtered = append(filtered, m)
		}
	}

	op.matches = filtered

	return nil
}

// setPaths creates a Change struct for each path.
func (op *Operation) setPaths(paths map[string][]os.DirEntry) {
	if op.exec {
		if !indexRegex.MatchString(op.replacement) {
			op.paths = op.sortPaths(paths, false)
			return
		}
	}

	// Don't bother sorting the paths in alphabetical order
	// if a different sort has been set that's not the default
	if op.sort != "" && op.sort != "default" {
		op.paths = op.sortPaths(paths, false)
		return
	}

	op.paths = op.sortPaths(paths, true)
}

// retrieveBackupFile retrieves the path to a previously created
// backup file for the current directory.
func (op *Operation) retrieveBackupFile() (string, error) {
	dir := strings.ReplaceAll(op.workingDir, pathSeperator, "_")
	if runtime.GOOS == windows {
		dir = strings.ReplaceAll(dir, ":", "_")
	}

	file := dir + ".json"

	fullPath, err := xdg.SearchDataFile(filepath.Join("f2", "backups", file))
	if err == nil {
		return fullPath, nil
	}

	// check the old location for backup files
	homeDir, err := os.UserHomeDir()
	if err != nil {
		return "", err
	}

	fullPath = filepath.Join(homeDir, ".f2", "backups", file)
	if _, err := os.Stat(fullPath); err != nil {
		return "", err
	}

	return fullPath, nil
}

// handleReplacementChain is ensures that each find
// and replace operation (single or chained) is handled correctly.
func (op *Operation) handleReplacementChain() error {
	for i, v := range op.replacementSlice {
		op.replacement = v

		err := op.replace()
		if err != nil {
			return err
		}

		for j, ch := range op.matches {
			// Update the source to the target from the previous replacement
			// in preparation for the next replacement
			if i != len(op.replacementSlice)-1 {
				op.matches[j].Source = ch.Target
			}

			// After the last replacement, update the Source
			// back to the original
			if i > 0 && i == len(op.replacementSlice)-1 {
				op.matches[j].Source = ch.originalSource
			}
		}

		if i != len(op.replacementSlice)-1 {
			err := op.setFindStringRegex(i + 1)
			if err != nil {
				return err
			}
		}
	}

	return nil
}

// run executes the operation sequence.
func (op *Operation) run() error {
	if op.revert {
		path, err := op.retrieveBackupFile()
		if err != nil {
			return errBackupNotFound
		}

		return op.undo(path)
	}

	err := op.findMatches()
	if err != nil {
		return err
	}

	if len(op.excludeFilter) != 0 {
		err = op.filterMatches()
		if err != nil {
			return err
		}
	}

	if op.sort != "" {
		err = op.sortBy()
		if err != nil {
			return err
		}
	}

	err = op.handleReplacementChain()
	if err != nil {
		return err
	}

	return op.apply()
}

// setFindStringRegex compiles a regular expression for the
// find string of the corresponding replacement index (if any).
// Otherwise, the created regex will match the entire file name.
func (op *Operation) setFindStringRegex(replacementIndex int) error {
	// findPattern is set to match the entire file name by default
	// except if a find string for the corresponding replacement index
	// is found
	findPattern := ".*"
	if len(op.findSlice) > replacementIndex {
		findPattern = op.findSlice[replacementIndex]

		// Escape all regular expression metacharacters in string literal mode
		if op.stringLiteralMode {
			findPattern = regexp.QuoteMeta(findPattern)
		}

		if op.ignoreCase {
			findPattern = "(?i)" + findPattern
		}
	}

	re, err := regexp.Compile(findPattern)
	if err != nil {
		return err
	}

	op.searchRegex = re

	return nil
}

// walk is used to navigate directories recursively
// and include their contents in the pool of paths in
// which to find matches. It respects the following properties
// set on the operation: whether hidden files should be
// included, and the maximum depth limit (0 for no limit).
// The paths argument is modified in place.
func (op *Operation) walk(paths map[string][]os.DirEntry) error {
	var recursedPaths []string

	var currentDepth int

	// currentLevel represents the current level of directories
	// and their contents
	var currentLevel = make(map[string][]os.DirEntry)

loop:
	// The goal of each iteration is to created entries for each
	// unaccounted directory in the current level
	for dir, dirContents := range paths {
		if contains(recursedPaths, dir) {
			continue
		}

		if !op.includeHidden {
			var err error
			dirContents, err = removeHidden(dirContents, dir)
			if err != nil {
				return err
			}
		}

		for _, entry := range dirContents {
			if entry.IsDir() {
				fp := filepath.Join(dir, entry.Name())
				dirEntry, err := os.ReadDir(fp)
				if err != nil {
					return err
				}

				currentLevel[fp] = dirEntry
			}
		}

		recursedPaths = append(recursedPaths, dir)
	}

	// if there are directories in the current level
	// store each directory entry and empty the
	// currentLevel so that it may be repopulated
	if len(currentLevel) > 0 {
		for dir, dirContents := range currentLevel {
			paths[dir] = dirContents

			delete(currentLevel, dir)
		}

		currentDepth++
		if !(op.maxDepth > 0 && currentDepth == op.maxDepth) {
			goto loop
		}
	}

	return nil
}

// handleCSV reads the provided CSV file, and finds all the
// valid candidates for replacement.
func (op *Operation) handleCSV(paths map[string][]fs.DirEntry) error {
	records, err := readCSVFile(op.csvFilename)
	if err != nil {
		return err
	}

	var p []Change

	for i, v := range records {
		if len(v) == 0 {
			continue
		}

		source := strings.TrimSpace(v[0])

		var targetName string

		var found bool

		if len(v) > 1 {
			targetName = strings.TrimSpace(v[1])
		}

		m := make(map[string]os.FileInfo)

		for k := range paths {
			fullPath := source

			if !filepath.IsAbs(source) {
				fullPath = filepath.Join(k, source)
			}

			if f, err := os.Stat(fullPath); err == nil ||
				errors.Is(err, os.ErrExist) {
				m[fullPath] = f
				found = true
			}
		}

		if !found && op.verbose {
			pterm.Warning.Printfln(
				"Source file '%s' was not found, so row '%d' was skipped",
				source,
				i+1,
			)
		}

	loop:
		for k, f := range m {
			dir := filepath.Dir(k)

			vars, err := extractVariables(targetName)
			if err != nil {
				return err
			}

			ch := Change{
				BaseDir:        dir,
				Source:         filepath.Clean(f.Name()),
				originalSource: filepath.Clean(f.Name()),
				csvRow:         v,
				IsDir:          f.IsDir(),
				Target:         targetName,
			}

			err = op.replaceVariables(&ch, &vars)
			if err != nil {
				return err
			}

			// ensure the same the same path is not added more than once
			for _, v1 := range p {
				fullPath := filepath.Join(v1.BaseDir, v1.Source)
				if fullPath == k {
					break loop
				}
			}

			p = append(p, ch)
		}
	}

	op.paths = p

	return nil
}

// setDefaultOpts applies the options that may be set through
// F2_DEFAULT_OPTS.
func setDefaultOpts(op *Operation, c *cli.Context) {
	op.exec = c.Bool("exec")
	op.fixConflicts = c.Bool("fix-conflicts")
	op.includeDir = c.Bool("include-dir")
	op.includeHidden = c.Bool("hidden")
	op.ignoreCase = c.Bool("ignore-case")
	op.ignoreExt = c.Bool("ignore-ext")
	op.recursive = c.Bool("recursive")
	op.onlyDir = c.Bool("only-dir")
	op.stringLiteralMode = c.Bool("string-mode")
	op.excludeFilter = c.StringSlice("exclude")
	op.maxDepth = int(c.Uint("max-depth"))
	op.verbose = c.Bool("verbose")
	op.allowOverwrites = c.Bool("allow-overwrites")
	op.replaceLimit = c.Int("replace-limit")
	op.quiet = c.Bool("quiet")
	op.json = c.Bool("json")

	// Sorting
	if c.String("sort") != "" {
		op.sort = c.String("sort")
	} else if c.String("sortr") != "" {
		op.sort = c.String("sortr")
		op.reverseSort = true
	}

	if op.onlyDir {
		op.includeDir = true
	}
}

// setOptions sets the options on the operation based on
// command-line arguments.
func setOptions(op *Operation, c *cli.Context) error {
	if len(c.StringSlice("find")) == 0 &&
		len(c.StringSlice("replace")) == 0 &&
		c.String("csv") == "" &&
		!c.Bool("undo") {
		return errInvalidArgument
	}

	op.findSlice = c.StringSlice("find")
	op.replacementSlice = c.StringSlice("replace")
	op.csvFilename = c.String("csv")
	op.revert = c.Bool("undo")
	op.pathsToFilesOrDirs = c.Args().Slice()

	setDefaultOpts(op, c)

	// Ensure that each findString has a corresponding replacement.
	// The replacement defaults to an empty string if unset
	for len(op.findSlice) > len(op.replacementSlice) {
		op.replacementSlice = append(op.replacementSlice, "")
	}

	return op.setFindStringRegex(0)
}

// setSimpleModeOptions is used to set the options for the
// renaming operation in simpleMode.
func setSimpleModeOptions(op *Operation, c *cli.Context) error {
	args := c.Args().Slice()

	if len(args) < 1 {
		return errInvalidSimpleModeArgs
	}

	// If a replacement string is not specified, it shoud be
	// an empty string
	if len(args) == 1 {
		args = append(args, "")
	}

	minArgs := 2

	op.simpleMode = true

	op.findSlice = []string{args[0]}
	op.replacementSlice = []string{args[1]}

	setDefaultOpts(op, c)

	op.includeDir = true
	op.includeHidden = true

	if len(args) > minArgs {
		op.pathsToFilesOrDirs = args[minArgs:]
	}

	return op.setFindStringRegex(0)
}

// newOperation returns an Operation constructed
// from command line flags & arguments.
func newOperation(c *cli.Context) (*Operation, error) {
	op := &Operation{
		writer: os.Stdout,
		reader: os.Stdin,
		date:   time.Now(),
	}

	v, exists := c.App.Metadata["reader"]
	if exists {
		r, ok := v.(io.Reader)
		if ok {
			op.reader = r
		}
	}

	v, exists = c.App.Metadata["writer"]
	if exists {
		w, ok := v.(io.Writer)
		if ok {
			op.writer = w
		}
	}

	var err error

	if _, ok := c.App.Metadata["simple-mode"]; ok {
		err = setSimpleModeOptions(op, c)
		if err != nil {
			return nil, err
		}
	} else {
		err = setOptions(op, c)
		if err != nil {
			return nil, err
		}
	}

	// Get the current working directory
	op.workingDir, err = filepath.Abs(".")
	if err != nil {
		return nil, err
	}

	// If reverting an operation, no need to walk through directories
	if op.revert {
		return op, nil
	}

	var paths = make(map[string][]os.DirEntry)

	for _, v := range op.pathsToFilesOrDirs {
		var f os.FileInfo

		v = filepath.Clean(v)

		// Skip paths that have already been processed
		if _, ok := paths[v]; ok {
			continue
		}

		f, err = os.Stat(v)
		if err != nil {
			return nil, err
		}

		if f.IsDir() {
			paths[v], err = os.ReadDir(v)
			if err != nil {
				return nil, err
			}

			continue
		}

		dir := filepath.Dir(v)

		var dirEntry []fs.DirEntry

		dirEntry, err = os.ReadDir(dir)
		if err != nil {
			return nil, err
		}

	entryLoop:
		for _, entry := range dirEntry {
			if entry.Name() == f.Name() {
				// Ensure that the file is not already
				// present in the directory entry
				for _, e := range paths[dir] {
					if e.Name() == f.Name() {
						break entryLoop
					}
				}

				paths[dir] = append(paths[dir], entry)

				break
			}
		}
	}

	// Use current directory
	if len(paths) == 0 {
		paths["."], err = os.ReadDir(".")
		if err != nil {
			return nil, err
		}
	}

	if op.recursive {
		err = op.walk(paths)
		if err != nil {
			return nil, err
		}
	}

	op.setPaths(paths)

	if op.csvFilename != "" {
		err = op.handleCSV(paths)
		if err != nil {
			return nil, fmt.Errorf("%w: %s", errCSVReadFailed, err.Error())
		}
	}

	return op, nil
}<|MERGE_RESOLUTION|>--- conflicted
+++ resolved
@@ -67,21 +67,22 @@
 	index          int
 	originalSource string
 	csvRow         []string
-	BaseDir        string       `json:"base_dir"`
-	Source         string       `json:"source"`
-	Target         string       `json:"target"`
-	IsDir          bool         `json:"is_dir"`
-	WillOverwrite  bool         `json:"-"`
-	Status         renameStatus `json:"status"`
-	Error          error        `json:"error"`
+	BaseDir        string `json:"base_dir"`
+	Source         string `json:"source"`
+	Target         string `json:"target"`
+	IsDir          bool   `json:"is_dir"`
+	WillOverwrite  bool   `json:"will_overwrite"`
+	status         renameStatus
+	Error          string `json:"error,omitempty"`
 }
 
 // renameError represents an error that occurs when
 // renaming a file.
-type renameError struct {
-	entry Change
-	err   error
-}
+// type renameError struct {
+//   Index int `json:"in"`
+// 	Entry Change `json:"entry"`
+// 	Err   string  `json:"err"`
+// }
 
 // Operation represents a batch renaming operation.
 type Operation struct {
@@ -110,7 +111,7 @@
 	maxDepth          int
 	sort              string
 	reverseSort       bool
-	errors            []renameError
+	errors            []int
 	revert            bool
 	// numberOffset is used to calculate the next number
 	// in an indexing sequence when numbers to skip
@@ -138,8 +139,8 @@
 	Date       string                      `json:"date"`
 	DryRun     bool                        `json:"dry_run"`
 	Changes    []Change                    `json:"changes"`
-	Conflicts  map[conflictType][]Conflict `json:"conflicts"`
-	Errors     []renameError               `json:"errors"`
+	Conflicts  map[conflictType][]Conflict `json:"conflicts,omitempty"`
+	Errors     []int                       `json:"errors,omitempty"`
 }
 
 // writeToFile writes the details of a successful operation
@@ -197,10 +198,14 @@
 
 	op.matches = bf.Operations
 
-	for i, v := range op.matches {
-		ch := v
-		ch.Source = v.Target
-		ch.Target = v.Source
+	for i := range op.matches {
+		ch := op.matches[i]
+
+		target := ch.Target
+		source := ch.Source
+
+		ch.Source = target
+		ch.Target = source
 
 		op.matches[i] = ch
 	}
@@ -220,9 +225,11 @@
 
 	if op.exec {
 		if err = os.Remove(path); err != nil {
-			pterm.Warning.Printfln(
-				"Unable to remove redundant backup file '%s' after successful undo operation.",
-				pterm.LightYellow(path),
+			pterm.Fprintln(os.Stderr,
+				pterm.Warning.Sprintf(
+					"Unable to remove redundant backup file '%s' after successful undo operation.",
+					pterm.LightYellow(path),
+				),
 			)
 		}
 	}
@@ -249,45 +256,46 @@
 }
 
 // printChanges displays the changes to be made in a
-// table format.
+// table or json format.
 func (op *Operation) printChanges() {
-	var data = make([][]string, len(op.matches))
-
-	for i, v := range op.matches {
-		source := filepath.Join(v.BaseDir, v.Source)
-		target := filepath.Join(v.BaseDir, v.Target)
-
-<<<<<<< HEAD
-		status := pterm.Green(statusOK)
-		if source == target {
-			status = pterm.Yellow(statusUnchanged)
-		}
-
-		if v.WillOverwrite {
-			status = pterm.Yellow(statusOverwriting)
-=======
-		status := pterm.Green(v.Status)
-		if v.Status != statusOK {
-			status = pterm.Yellow(v.Status)
->>>>>>> 19697f72
-		}
-
-		d := []string{source, target, status}
-		data[i] = d
-	}
-
-	printTable(data, op.writer)
+	if op.json {
+		o, err := op.getJSONOutput()
+		if err != nil {
+			pterm.Fprintln(os.Stderr, pterm.Error.Sprint(err))
+		}
+
+		pterm.Println(string(o))
+	} else {
+		var data = make([][]string, len(op.matches))
+
+		for i := range op.matches {
+			ch := op.matches[i]
+
+			source := filepath.Join(ch.BaseDir, ch.Source)
+			target := filepath.Join(ch.BaseDir, ch.Target)
+
+			status := pterm.Green(ch.status)
+			if ch.status != statusOK {
+				status = pterm.Yellow(ch.status)
+			}
+
+			d := []string{source, target, status}
+			data[i] = d
+		}
+
+		printTable(data, op.writer)
+	}
 }
 
 // rename iterates over all the matches and renames them on the filesystem
 // directories are auto-created if necessary.
 // Errors are aggregated instead of being reported one by one.
 func (op *Operation) rename() {
-	var errs []renameError
-
-	renamed := []Change{}
-
-	for _, ch := range op.matches {
+	var errs []int
+
+	for i := range op.matches {
+		ch := op.matches[i]
+
 		var source, target = ch.Source, ch.Target
 		source = filepath.Join(ch.BaseDir, source)
 		target = filepath.Join(ch.BaseDir, target)
@@ -295,10 +303,6 @@
 		// skip unchanged file names
 		if source == target {
 			continue
-		}
-
-		renameErr := renameError{
-			entry: ch,
 		}
 
 		// If target contains a slash, create all missing
@@ -312,91 +316,98 @@
 			//nolint:gomnd // number can be understood from context
 			err := os.MkdirAll(filepath.Join(ch.BaseDir, dir), 0o750)
 			if err != nil {
-				renameErr.err = err
-				errs = append(errs, renameErr)
+				errs = append(errs, i)
+				op.matches[i].Error = err.Error()
 
 				continue
 			}
 		}
 
 		if err := os.Rename(source, target); err != nil {
-			renameErr.err = err
-			errs = append(errs, renameErr)
+			errs = append(errs, i)
+			op.matches[i].Error = err.Error()
 
 			if op.verbose {
-				pterm.Error.Printfln(
-					"Failed to rename %s to %s",
-					source,
-					target,
+				pterm.Fprintln(os.Stderr,
+					pterm.Error.Sprintf(
+						"Failed to rename %s to %s",
+						source,
+						target,
+					),
 				)
 			}
-		} else if op.verbose {
-			pterm.Success.Printfln("Renamed %s to %s", source, target)
-		}
-
-		renamed = append(renamed, ch)
-	}
-
-	op.matches = renamed
+		} else if op.verbose && !op.json {
+			pterm.Success.Printfln("Renamed '%s' to '%s'", pterm.Yellow(source), pterm.Yellow(target))
+		}
+	}
+
 	op.errors = errs
 }
 
 // reportErrors displays the errors that occur during a renaming operation.
 func (op *Operation) reportErrors() {
-	var data = make([][]string, len(op.errors)+len(op.matches))
-
-	for i, v := range op.matches {
-		source := filepath.Join(v.BaseDir, v.Source)
-		target := filepath.Join(v.BaseDir, v.Target)
-		d := []string{source, target, pterm.Green("success")}
-		data[i] = d
-	}
-
-	for i, v := range op.errors {
-		source := filepath.Join(v.entry.BaseDir, v.entry.Source)
-		target := filepath.Join(v.entry.BaseDir, v.entry.Target)
-
-		msg := v.err.Error()
-		if strings.IndexByte(msg, ':') != -1 {
-			msg = strings.TrimSpace(msg[strings.IndexByte(msg, ':'):])
-		}
-
-		d := []string{
-			source,
-			target,
-			pterm.Red(strings.TrimPrefix(msg, ": ")),
-		}
-		data[i+len(op.matches)] = d
-	}
-
-	printTable(data, op.writer)
+	if op.json {
+		o, err := op.getJSONOutput()
+		if err != nil {
+			pterm.Fprintln(os.Stderr, err)
+			return
+		}
+
+		pterm.Println(string(o))
+	} else {
+		var data [][]string
+
+		for i := range op.matches {
+			ch := op.matches[i]
+
+			if ch.Error != "" {
+				continue
+			}
+
+			source := filepath.Join(ch.BaseDir, ch.Source)
+			target := filepath.Join(ch.BaseDir, ch.Target)
+			d := []string{source, target, pterm.Green("success")}
+
+			data = append(data, d)
+		}
+
+		for _, num := range op.errors {
+			ch := op.matches[num]
+
+			source := filepath.Join(ch.BaseDir, ch.Source)
+			target := filepath.Join(ch.BaseDir, ch.Target)
+
+			msg := ch.Error
+			if strings.IndexByte(msg, ':') != -1 {
+				msg = strings.TrimSpace(msg[strings.IndexByte(msg, ':'):])
+			}
+
+			d := []string{
+				source,
+				target,
+				pterm.Red(strings.TrimPrefix(msg, ": ")),
+			}
+			data = append(data, d)
+		}
+
+		printTable(data, op.writer)
+	}
 }
 
 // handleErrors is used to report the errors and write any successful
 // operations to a file.
 func (op *Operation) handleErrors() error {
-	// first remove the error entries from the matches so they are not confused
-	// with successful operations
-	for _, v := range op.errors {
-		target := v.entry.Target
-		for j := len(op.matches) - 1; j >= 0; j-- {
-			if target == op.matches[j].Target {
-				op.matches = append(op.matches[:j], op.matches[j+1:]...)
-			}
-		}
-	}
-
 	op.reportErrors()
 
 	var err error
-	if len(op.matches) > 0 && !op.revert {
+	if len(op.matches) > len(op.errors) && !op.revert {
 		err = op.backup()
 	}
 
-	msg := "Some files could not be renamed. To revert the changes, run: f2 -u"
+	msg := "Some files could not be renamed."
 
 	if op.revert {
-		msg = "Some files could not be reverted. See above table for the full explanation."
+		msg = "Some files could not be reverted."
 	}
 
 	if err == nil && len(op.matches) > 0 {
@@ -434,6 +445,10 @@
 		msg = "No operations to undo"
 	}
 
+	if op.json {
+		msg = fmt.Sprintf("{\"info\": %q}", msg)
+	}
+
 	pterm.Info.Println(msg)
 }
 
@@ -464,9 +479,11 @@
 		op.printChanges()
 	}
 
-	pterm.Info.Printfln(
-		"Use the -x or --exec flag to apply the above changes",
-	)
+	if !op.json {
+		pterm.Info.Printfln(
+			"Use the -x or --exec flag to apply the above changes",
+		)
+	}
 }
 
 // apply prints the changes to be made in dry-run mode
@@ -482,11 +499,10 @@
 	op.detectConflicts()
 
 	if len(op.conflicts) > 0 && !op.fixConflicts {
-		op.reportConflicts()
 		if op.json {
-			js, _ := op.getJSONOutput()
-
-			fmt.Println(string(js))
+			op.printChanges()
+		} else {
+			op.reportConflicts()
 		}
 
 		return errConflictDetected
@@ -500,12 +516,6 @@
 		op.printChanges()
 
 		return op.execute()
-	}
-
-	if op.json {
-		js, _ := op.getJSONOutput()
-
-		fmt.Println(string(js))
 	}
 
 	if op.exec {
@@ -521,7 +531,9 @@
 // in each filename. Hidden files and directories are exempted
 // by default.
 func (op *Operation) findMatches() error {
-	for _, ch := range op.paths {
+	for i := range op.paths {
+		ch := op.paths[i]
+
 		filename := filepath.Base(ch.Source)
 
 		if ch.IsDir && !op.includeDir {
@@ -570,9 +582,11 @@
 		return err
 	}
 
-	for _, m := range op.matches {
-		if !regex.MatchString(m.Source) {
-			filtered = append(filtered, m)
+	for i := range op.matches {
+		ch := op.matches[i]
+
+		if !regex.MatchString(ch.Source) {
+			filtered = append(filtered, ch)
 		}
 	}
 
@@ -640,7 +654,9 @@
 			return err
 		}
 
-		for j, ch := range op.matches {
+		for j := range op.matches {
+			ch := op.matches[j]
+
 			// Update the source to the target from the previous replacement
 			// in preparation for the next replacement
 			if i != len(op.replacementSlice)-1 {
@@ -841,10 +857,12 @@
 		}
 
 		if !found && op.verbose {
-			pterm.Warning.Printfln(
-				"Source file '%s' was not found, so row '%d' was skipped",
-				source,
-				i+1,
+			pterm.Fprintln(os.Stderr,
+				pterm.Warning.Sprintf(
+					"Source file '%s' was not found, so row '%d' was skipped",
+					source,
+					i+1,
+				),
 			)
 		}
 
@@ -872,7 +890,9 @@
 			}
 
 			// ensure the same the same path is not added more than once
-			for _, v1 := range p {
+			for i := range p {
+				v1 := p[i]
+
 				fullPath := filepath.Join(v1.BaseDir, v1.Source)
 				if fullPath == k {
 					break loop
